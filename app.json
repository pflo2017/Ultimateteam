{
  "expo": {
<<<<<<< HEAD
    "name": "UltimateTeam",
    "slug": "UltimateTeam",
    "version": "1.0.0",
    "orientation": "portrait",
    "icon": "./assets/icon.png",
    "userInterfaceStyle": "light",
    "newArchEnabled": true,
    "splash": {
      "image": "./assets/splash.png",
      "resizeMode": "contain",
      "backgroundColor": "#ffffff"
    },
    "updates": {
      "enabled": false,
      "checkAutomatically": "OFF",
      "fallbackToCacheTimeout": 0
    },
    "assetBundlePatterns": [
      "**/*"
    ],
    "ios": {
      "supportsTablet": true,
      "backgroundColor": "#ffffff"
    },
    "android": {
      "adaptiveIcon": {
        "foregroundImage": "./assets/adaptive-icon.png",
        "backgroundColor": "#ffffff"
      }
    },
    "web": {
      "favicon": "./assets/favicon.png"
    },
    "extra": {
      "eas": {
        "projectId": "your-project-id"
      }
    },
    "runtimeVersion": {
      "policy": "nativeVersion"
    }
=======
    "extra": {
      "eas": {
        "projectId": "f43e8b35-5e2a-4e5d-92bb-9cdc051ca72a"
      }
    },
    "runtimeVersion": "1.0.0",
    "updates": {
      "url": "https://u.expo.dev/f43e8b35-5e2a-4e5d-92bb-9cdc051ca72a"
    },
    "android": {},
    "ios": {}
>>>>>>> 2e83f860
  }
}<|MERGE_RESOLUTION|>--- conflicted
+++ resolved
@@ -1,48 +1,5 @@
 {
   "expo": {
-<<<<<<< HEAD
-    "name": "UltimateTeam",
-    "slug": "UltimateTeam",
-    "version": "1.0.0",
-    "orientation": "portrait",
-    "icon": "./assets/icon.png",
-    "userInterfaceStyle": "light",
-    "newArchEnabled": true,
-    "splash": {
-      "image": "./assets/splash.png",
-      "resizeMode": "contain",
-      "backgroundColor": "#ffffff"
-    },
-    "updates": {
-      "enabled": false,
-      "checkAutomatically": "OFF",
-      "fallbackToCacheTimeout": 0
-    },
-    "assetBundlePatterns": [
-      "**/*"
-    ],
-    "ios": {
-      "supportsTablet": true,
-      "backgroundColor": "#ffffff"
-    },
-    "android": {
-      "adaptiveIcon": {
-        "foregroundImage": "./assets/adaptive-icon.png",
-        "backgroundColor": "#ffffff"
-      }
-    },
-    "web": {
-      "favicon": "./assets/favicon.png"
-    },
-    "extra": {
-      "eas": {
-        "projectId": "your-project-id"
-      }
-    },
-    "runtimeVersion": {
-      "policy": "nativeVersion"
-    }
-=======
     "extra": {
       "eas": {
         "projectId": "f43e8b35-5e2a-4e5d-92bb-9cdc051ca72a"
@@ -54,6 +11,5 @@
     },
     "android": {},
     "ios": {}
->>>>>>> 2e83f860
   }
 }