--- conflicted
+++ resolved
@@ -31,13 +31,8 @@
       favicon: "./assets/favicon.png"
     },
     extra: {
-<<<<<<< HEAD
-      supabaseUrl: process.env.SUPABASE_URL,
-      supabaseAnonKey: process.env.SUPABASE_ANON_KEY
-=======
       supabaseUrl: process.env.SUPABASE_URL || "https://ulltpjezntzgiawchmaj.supabase.co",
       supabaseAnonKey: process.env.SUPABASE_ANON_KEY || "eyJhbGciOiJIUzI1NiIsInR5cCI6IkpXVCJ9.eyJpc3MiOiJzdXBhYmFzZSIsInJlZiI6InVsbHRwamV6bnR6Z2lhd2NobWFqIiwicm9sZSI6ImFub24iLCJpYXQiOjE3NDUzMzczNDIsImV4cCI6MjA2MDkxMzM0Mn0.HZLgLWTSNEdTbE9HEaAQ92HkHe7k_gx4Pj2meQyZxfE",
->>>>>>> feb1a930
     },
     plugins: [
       "expo-router"
