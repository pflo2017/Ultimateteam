require('dotenv').config();

export default ({ config }) => ({
  ...config,
  updates: {
    ...config.updates,
    url: "https://u.expo.dev/f43e8b35-5e2a-4e5d-92bb-9cdc051ca72a"
  },
  runtimeVersion: {
    policy: "appVersion"
  },
  extra: {
    ...config.extra,
    supabaseUrl: process.env.SUPABASE_URL || "https://ulltpjezntzgiawchmaj.supabase.co",
    supabasePublishableKey: process.env.SUPABASE_PUBLISHABLE_KEY || "sb_publishable_k6gtnpe-RzS6RQ3EC8e5Jg_rVvZbqVm",
    supabaseSecretKey: process.env.SUPABASE_SECRET_KEY || "sb_secret_Rh0p39XrweFbVGozkaflhQ_-pOLol5-"
  }
<<<<<<< HEAD
};
=======
}); 
>>>>>>> c83a8f77
<|MERGE_RESOLUTION|>--- conflicted
+++ resolved
@@ -15,8 +15,4 @@
     supabasePublishableKey: process.env.SUPABASE_PUBLISHABLE_KEY || "sb_publishable_k6gtnpe-RzS6RQ3EC8e5Jg_rVvZbqVm",
     supabaseSecretKey: process.env.SUPABASE_SECRET_KEY || "sb_secret_Rh0p39XrweFbVGozkaflhQ_-pOLol5-"
   }
-<<<<<<< HEAD
-};
-=======
-}); 
->>>>>>> c83a8f77
+}); 