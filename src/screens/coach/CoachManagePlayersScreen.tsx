import React, { useState, useEffect } from 'react';
import { View, StyleSheet, ScrollView, Pressable, TextInput, RefreshControl, Modal, TouchableOpacity, Alert, ActivityIndicator } from 'react-native';
import { Text, Card, Divider } from 'react-native-paper';
import { COLORS, SPACING } from '../../constants/theme';
import { MaterialCommunityIcons } from '@expo/vector-icons';
import { supabase } from '../../lib/supabase';
import { useDataRefresh } from '../../utils/useDataRefresh';
import { Calendar } from 'react-native-calendars';
import { forceRefresh, triggerEvent, registerEventListener } from '../../utils/events';
import { useNavigation } from '@react-navigation/native';
import type { NativeStackNavigationProp } from '@react-navigation/native-stack';
import type { CoachStackParamList } from '../../navigation/CoachNavigator';

interface Team {
  id: string;
  name: string;
}

interface Player {
  id: string;
  player_id: string;
  player_name: string;
  name?: string;
  team_id: string;
  team_name: string;
  medical_visa_status: string;
  payment_status: string;
  parent_id: string | null;
  created_at?: string;
  birth_date?: string;
  last_payment_date?: string;
  medical_visa_issue_date?: string;
}

interface ParentDetails {
  name: string;
  phone_number: string;
  email?: string;
}

interface CoachManagePlayersScreenProps {
  players: Player[];
  teams: Team[];
  isLoading: boolean;
  refreshing: boolean;
  searchQuery: string;
  selectedTeamId: string | null;
  onRefresh: () => Promise<void>;
  onSearchChange: (query: string) => void;
  onTeamSelect: (teamId: string | null) => void;
}

const getMedicalVisaStatusColor = (status: string) => {
  switch (status.toLowerCase()) {
    case 'valid':
      return COLORS.success;
    case 'pending':
      return COLORS.warning;
    case 'expired':
      return COLORS.error;
    default:
      return COLORS.grey[600];
  }
};

const getPaymentStatusColor = (status: string) => {
  return status.toLowerCase() === 'paid' ? COLORS.success : COLORS.error;
};

const getPaymentStatusText = (status: string) => {
  // Normalize all different spellings of the "not paid" status
  if (!status) return 'Not Paid';
  
  const normalizedStatus = status.toLowerCase();
  
  switch (normalizedStatus) {
    case 'paid':
      return 'Paid';
    case 'not_paid':
    case 'unpaid':
    case 'not paid':
      return 'Not Paid';
    case 'pending':
      return 'Pending';
    case 'on_trial':
      return 'On Trial';
    case 'trial_ended':
      return 'Trial Ended';
    default:
      // For any unknown value, try to make it presentable 
      // Replace underscores with spaces and capitalize first letter
      return status.replace(/_/g, ' ')
        .split(' ')
        .map(word => word.charAt(0).toUpperCase() + word.slice(1))
        .join(' ');
  }
};

const FONT_SIZES = {
  xs: 12,
  sm: 14,
  md: 16,
  lg: 18,
  xl: 20,
  xxl: 24
};

const PlayerCard = ({ player, onDetailsPress, onDelete, onUpdateMedicalVisa }: { 
  player: Player;
  onDetailsPress: (player: Player) => void;
  onDelete: (player: Player) => void;
  onUpdateMedicalVisa: (player: Player) => void;
}) => {
  const [refreshedStatus, setRefreshedStatus] = useState<string | null>(null);
  const [refreshedPaidDate, setRefreshedPaidDate] = useState<string | null>(null);
  const [refreshedMedicalVisaStatus, setRefreshedMedicalVisaStatus] = useState<string | null>(null);
  const [refreshedMedicalVisaIssueDate, setRefreshedMedicalVisaIssueDate] = useState<string | null>(null);
  const [isRefreshing, setIsRefreshing] = useState(false);
  
  const getLatestData = async () => {
    if (isRefreshing) return; // Prevent multiple simultaneous refreshes
    setIsRefreshing(true);
    try {
      // Get current year and month
      const now = new Date();
      const year = now.getFullYear();
      const month = now.getMonth() + 1;
      
      // Force a network request by adding a random param to bypass cache
      const random = Math.random();
      console.log(`[DEBUG] Fetching payment status for player ${player.id} (coach) for ${year}-${month}, random=${random}`);
      
      const { data, error } = await supabase
        .from('monthly_payments')
        .select('status, updated_at')
        .eq('player_id', player.id)
        .eq('year', year)
        .eq('month', month)
        .single();
        
      console.log('[DEBUG] Raw payment status fetch result:', { data, error });
      
      if (!error && data && data.status) {
        console.log(`[DEBUG] Setting fresh payment status for ${player.player_name || player.name}: ${data.status}`);
        setRefreshedStatus(data.status);
        if (data.status === 'paid' && data.updated_at) {
          const paidDate = new Date(data.updated_at).toLocaleDateString('en-GB');
          setRefreshedPaidDate(paidDate);
        } else {
          setRefreshedPaidDate(null);
        }
      } else {
        console.log(`[DEBUG] No payment data found for ${player.player_name || player.name}, setting to unpaid`);
        setRefreshedStatus('unpaid');
        setRefreshedPaidDate(null);
      }
      
      // Also fetch fresh medical visa status
      const { data: playerData, error: playerError } = await supabase
        .from('players')
        .select('medical_visa_status, medical_visa_issue_date')
        .eq('id', player.id)
        .single();
        
      if (!playerError && playerData) {
        setRefreshedMedicalVisaStatus(playerData.medical_visa_status);
        setRefreshedMedicalVisaIssueDate(playerData.medical_visa_issue_date);
      }
    } catch (error) {
      console.error('Error fetching fresh data:', error);
    } finally {
      setIsRefreshing(false);
    }
  };

  // Fetch fresh data on mount
  useEffect(() => {
    getLatestData();
  }, []);

  // Listen for payment status changes
  useEffect(() => {
    const handlePaymentStatusChange = (playerId: string) => {
      if (playerId === player.id) {
        console.log(`[DEBUG] Payment status change detected for player ${player.id}, refreshing data`);
        getLatestData();
      }
    };
    
    const unregister = registerEventListener('payment_status_changed', handlePaymentStatusChange);
    return () => unregister();
  }, [player.id]);

  // Also listen for general payment data changes
  useDataRefresh('payments', () => {
    console.log(`[DEBUG] Payment data change detected, refreshing data for player ${player.id}`);
    getLatestData();
  });

  // Use the refreshed status if available, otherwise fall back to the prop
  const displayStatus = refreshedStatus || player.payment_status;
  const displayPaidDate = refreshedPaidDate;
  const displayMedicalVisaStatus = refreshedMedicalVisaStatus || player.medical_visa_status;
  const displayMedicalVisaIssueDate = refreshedMedicalVisaIssueDate || player.medical_visa_issue_date;
  
  // Format the date if it exists
  let formattedBirthDate = 'Not available';
  if (player.birth_date) {
    try {
      const date = new Date(player.birth_date);
      if (!isNaN(date.getTime())) {
        formattedBirthDate = date.toLocaleDateString();
      }
    } catch (e) {
      console.error("Error formatting birth date:", e);
    }
  }
  
  return (
    <Card 
      style={styles.playerCard}
      mode="outlined"
    >
      <Card.Content style={{ padding: SPACING.md }}>
        <View style={styles.playerHeader}>
          <View style={styles.nameContainer}>
            <View style={{
              width: 48,
              height: 48,
              borderRadius: 24,
              backgroundColor: COLORS.primary + '15',
              justifyContent: 'center',
              alignItems: 'center',
              marginRight: SPACING.md
            }}>
              <MaterialCommunityIcons 
                name="account" 
                size={28} 
                color={COLORS.primary} 
              />
            </View>
            <View>
              <Text style={styles.playerName}>{player.player_name || player.name}</Text>
              <Text style={styles.teamName}>{player.team_name || 'No team assigned'}</Text>
            </View>
          </View>

          <View style={styles.ageContainer}>
            <Text style={styles.ageLabel}>Birth Date</Text>
            <Text style={styles.ageValue}>
              {player.birth_date ? formattedBirthDate : 'Not available'}
            </Text>
          </View>
        </View>
        
        <Divider style={styles.divider} />
        
        <TouchableOpacity 
          onPress={() => onUpdateMedicalVisa(player)}
          style={{ flexDirection: 'row', alignItems: 'center', gap: 10, marginBottom: SPACING.md }}
        >
          <MaterialCommunityIcons name="medical-bag" size={20} color={COLORS.primary} />
          <Text style={{ fontSize: FONT_SIZES.sm, color: COLORS.text, fontWeight: '500' }}>
            Medical Visa
          </Text>
          <View style={{
            backgroundColor: getMedicalVisaStatusColor(displayMedicalVisaStatus) + '20',
            borderRadius: 12,
            paddingHorizontal: SPACING.md,
            paddingVertical: 4,
            alignItems: 'center',
            justifyContent: 'center',
            marginLeft: 4,
          }}>
            <Text style={{
              fontSize: FONT_SIZES.xs,
              fontWeight: '600',
              color: getMedicalVisaStatusColor(displayMedicalVisaStatus)
            }}>
              {displayMedicalVisaStatus.charAt(0).toUpperCase() + displayMedicalVisaStatus.slice(1)}
            </Text>
          </View>
          
          {displayMedicalVisaStatus === 'valid' && displayMedicalVisaIssueDate && (
            <View style={{ alignItems: 'flex-end', marginLeft: 'auto' }}>
              <Text style={{ fontSize: FONT_SIZES.xs, color: COLORS.grey[600], fontWeight: '500' }}>Until</Text>
              <Text style={{ fontSize: FONT_SIZES.sm, color: COLORS.text, fontWeight: '600' }}>
                {(() => {
                  try {
                    const issueDate = new Date(displayMedicalVisaIssueDate);
                    if (isNaN(issueDate.getTime())) return 'N/A';
                    const expiryDate = new Date(issueDate);
                    expiryDate.setMonth(expiryDate.getMonth() + 6);
                    return expiryDate.toLocaleDateString('en-GB');
                  } catch (e) {
                    console.error("Error calculating expiry date:", e);
                    return 'N/A';
                  }
                })()}
              </Text>
            </View>
          )}
        </TouchableOpacity>
        
        <View style={{ flexDirection: 'row', alignItems: 'center', gap: 10, marginBottom: SPACING.md }}>
          <MaterialCommunityIcons name="credit-card-outline" size={20} color={COLORS.primary} />
          <Text style={{ fontSize: FONT_SIZES.sm, color: COLORS.text, fontWeight: '500' }}>
            Payment Status
          </Text>
          <View style={{
            backgroundColor: getPaymentStatusColor(displayStatus) + '20',
            borderRadius: 12,
            paddingHorizontal: SPACING.md,
            paddingVertical: 4,
            alignItems: 'center',
            justifyContent: 'center',
            marginLeft: 4,
          }}>
            <Text style={{
              fontSize: FONT_SIZES.xs,
              fontWeight: '600',
              color: getPaymentStatusColor(displayStatus)
            }}>
              {getPaymentStatusText(displayStatus)}
            </Text>
          </View>
          {displayStatus === 'paid' && displayPaidDate && (
            <View style={{ alignItems: 'flex-end', marginLeft: 'auto' }}>
              <Text style={{ fontSize: FONT_SIZES.xs, color: COLORS.grey[600], fontWeight: '500' }}>Marked as paid on</Text>
              <Text style={{ fontSize: FONT_SIZES.sm, color: COLORS.text, fontWeight: '600' }}>
                {displayPaidDate}
              </Text>
<<<<<<< HEAD
            </Text>
          </View>
          
          {menuVisible && (
            <View style={styles.menuContainer}>
              <TouchableOpacity 
                style={styles.menuItem}
                onPress={onDetailsPress}
              >
                <MaterialCommunityIcons name="account-details" size={20} color={COLORS.primary} />
                <Text style={styles.menuItemText}>View player details</Text>
              </TouchableOpacity>
              
              <TouchableOpacity 
                style={styles.menuItem}
                onPress={() => {
                  Alert.alert(
                    "Delete Player",
                    "Are you sure you want to delete this player? This action cannot be undone.",
                    [
                      {
                        text: "Cancel",
                        style: "cancel"
                      },
                      {
                        text: "Delete",
                        style: "destructive",
                        onPress: async () => {
                          try {
                            setIsDeleting(true);
                            await onDelete(player.id);
                            // Close the menu
                            setMenuVisible(false);
                          } catch (error) {
                            console.error('Error deleting player:', error);
                            Alert.alert("Error", "Failed to delete player");
                          } finally {
                            setIsDeleting(false);
                          }
                        }
                      }
                    ]
                  );
                }}
              >
                <MaterialCommunityIcons name="delete" size={20} color={COLORS.error} />
                <Text style={[styles.menuItemText, { color: COLORS.error }]}>Delete player</Text>
              </TouchableOpacity>
=======
>>>>>>> feb1a930
            </View>
          )}
        </View>
        
        <View style={styles.actionButtons}>
          <TouchableOpacity 
            style={styles.viewButton}
            onPress={() => onDetailsPress(player)}
          >
            <MaterialCommunityIcons 
              name="account-details" 
              size={16} 
              color={COLORS.white} 
            />
            <Text style={styles.buttonText}>Details</Text>
          </TouchableOpacity>
        </View>
      </Card.Content>
      
      <TouchableOpacity 
        style={styles.viewDetailsButton}
        onPress={onDetailsPress}
      >
        <Text style={styles.viewDetailsText}>View Details</Text>
      </TouchableOpacity>
    </Card>
  );
};

export const CoachManagePlayersScreen: React.FC<CoachManagePlayersScreenProps> = ({
  players,
  teams,
  isLoading,
  refreshing,
  searchQuery,
  selectedTeamId,
  onRefresh,
  onSearchChange,
  onTeamSelect,
}) => {
  const [isTeamModalVisible, setIsTeamModalVisible] = useState(false);
  const selectedTeam = teams.find(team => team.id === selectedTeamId);
  
  const [isPlayerDetailsModalVisible, setIsPlayerDetailsModalVisible] = useState(false);
  const [selectedPlayer, setSelectedPlayer] = useState<Player | null>(null);
  const [parentDetails, setParentDetails] = useState<ParentDetails | null>(null);
  const [playerMenuVisible, setPlayerMenuVisible] = useState<string | null>(null);

  // Add a new state for the medical visa status modal
  const [isMedicalVisaModalVisible, setIsMedicalVisaModalVisible] = useState(false);
  const [updatingPlayer, setUpdatingPlayer] = useState<Player | null>(null);
  const [isUpdatingMedicalVisa, setIsUpdatingMedicalVisa] = useState(false);
  
  // Add a new state for the selected medical visa issue date
  const [selectedMedicalVisaDate, setSelectedMedicalVisaDate] = useState<Date>(new Date());
  const [showCalendar, setShowCalendar] = useState(false);
  const [showValidSection, setShowValidSection] = useState(false);

  // First, add new states for the filter modal and medical status filter
  const [isFilterModalVisible, setIsFilterModalVisible] = useState(false);
  const [selectedMedicalStatus, setSelectedMedicalStatus] = useState<string | null>(null);
  const medicalStatusOptions = [
    { value: null, label: 'All Medical' },
    { value: 'valid', label: 'Valid' },
    { value: 'pending', label: 'Pending' },
    { value: 'expired', label: 'Expired' },
  ];

  const filteredPlayers = players.filter(player => {
    const playerName = player.player_name || player.name || '';
    const matchesSearch = playerName.toLowerCase().includes(searchQuery.toLowerCase());
    const matchesTeam = !selectedTeamId || player.team_id === selectedTeamId;
    const matchesMedical = !selectedMedicalStatus || player.medical_visa_status === selectedMedicalStatus;
    return matchesSearch && matchesTeam && matchesMedical;
  });

  const navigation = useNavigation<NativeStackNavigationProp<CoachStackParamList>>();

  const handleOpenPlayerDetails = async (player: Player) => {
    try {
      console.log("Opening player details for:", player.id);
      
      // Navigate to the player details screen
      navigation.navigate('PlayerDetails', {
        playerId: player.id,
        role: 'coach'
      });
    } catch (error) {
      console.error('Error opening player details:', error);
      Alert.alert('Error', 'Could not open player details');
    }
  };

  const handleDeletePlayer = async (player: Player) => {
    try {
      const { error } = await supabase
        .from('players')
        .delete()
        .eq('id', player.id);
        
      if (error) throw error;
      
      Alert.alert("Success", "Player deleted successfully");
      onRefresh();
    } catch (error) {
      console.error('Error deleting player:', error);
      Alert.alert("Error", "Failed to delete player");
    }
  };

  const handlePlayerMenuPress = (playerId: string) => {
    setPlayerMenuVisible(playerId === playerMenuVisible ? null : playerId);
  };

  // Add this function to handle updating medical visa status with custom issue date
  const handleUpdateMedicalVisaStatus = async (status: 'valid' | 'expired') => {
    if (!updatingPlayer) return;
    
    setIsUpdatingMedicalVisa(true);
    try {
      // Ensure status is not null or empty
      if (!status) {
        console.error('[handleUpdateMedicalVisaStatus] Status is null or empty, defaulting to pending');
        status = 'pending' as 'valid' | 'expired';
      }
      
      // Determine the issue date - use selected date for valid status, null for expired
      const issueDate = status === 'valid' ? selectedMedicalVisaDate.toISOString() : null;
      
      console.log(`[handleUpdateMedicalVisaStatus] Updating medical visa for ${updatingPlayer.player_name}:`, {
        status,
        issueDate,
        player_id: updatingPlayer.id
      });
      
      // Use the stored procedure to update both tables at once
      const { data: updateResult, error: updateError } = await supabase
        .rpc('update_medical_visa_status', {
          p_player_id: updatingPlayer.id,
          p_status: status,
          p_issue_date: issueDate
        });

      console.log('[DEBUG] Update medical visa status result:', { 
        success: !updateError, 
        error: updateError?.message,
        data: updateResult
      });

      if (updateError) {
        console.error('Error updating medical visa status:', updateError);
        Alert.alert('Error', 'Failed to update medical visa status');
        setIsUpdatingMedicalVisa(false);
        return;
      }

      // Verify the update by fetching the player data again
      const { data: verifyData, error: verifyError } = await supabase
        .from('players')
        .select('medical_visa_status, medical_visa_issue_date')
        .eq('id', updatingPlayer.id)
        .single();
        
      console.log('[DEBUG] Verification fetch result:', {
        success: !verifyError,
        error: verifyError?.message,
        data: verifyData
      });
      
      // Add more detailed logging to help diagnose the issue
      if (!verifyError && verifyData) {
        console.log(`[DEBUG] CONFIRMED medical visa status in database for ${updatingPlayer.player_name}:`, {
          status: verifyData.medical_visa_status,
          issue_date: verifyData.medical_visa_issue_date,
          status_type: typeof verifyData.medical_visa_status,
          is_null: verifyData.medical_visa_status === null,
          is_undefined: verifyData.medical_visa_status === undefined,
          is_empty: verifyData.medical_visa_status === ''
        });
      }
      
      console.log(`[handleUpdateMedicalVisaStatus] Successfully updated medical visa for ${updatingPlayer.player_name}`);

      // Update the player in our local state
      if (selectedPlayer && selectedPlayer.id === updatingPlayer.id) {
        setSelectedPlayer({
          ...selectedPlayer,
          medical_visa_status: status,
          medical_visa_issue_date: issueDate || undefined
        });
      }
      
      // Also update the player in the filteredPlayers list
      const updatedPlayer = {
        ...updatingPlayer,
        medical_visa_status: status,
        medical_visa_issue_date: issueDate || undefined
      };
      
      // Trigger a medical visa status changed event
      triggerEvent('medical_visa_status_changed', updatedPlayer);
      
      // Force a refresh of the players data
      forceRefresh('players');
      
      // Close the modal and refresh
      setIsMedicalVisaModalVisible(false);
      onRefresh();
    } catch (error) {
      console.error('Error updating medical visa status:', error);
      Alert.alert('Error', 'An unexpected error occurred');
    } finally {
      setIsUpdatingMedicalVisa(false);
    }
  };

  // Add this function to handle opening the medical visa modal
  const handleOpenMedicalVisaModal = (player: Player) => {
    setUpdatingPlayer(player);
    // Set the default date to today
    setSelectedMedicalVisaDate(new Date());
    setShowValidSection(false);
    setIsMedicalVisaModalVisible(true);
  };

  useEffect(() => {
    onRefresh();
  }, []);
  
  // Use data refresh hook to refresh player data when payment status changes
  useDataRefresh('players', () => {
    console.log("[CoachManagePlayersScreen] Payment status change detected - refreshing player data");
    onRefresh();
  });

  useEffect(() => {
    // Listen for payment status changes from PaymentsScreen
    const handlePaymentStatusChange = () => {
      console.log('[CoachManagePlayersScreen] Payment status changed, refreshing player data');
      onRefresh();
    };
    const unregister = registerEventListener('payment_status_changed', handlePaymentStatusChange);
    return () => unregister();
  }, [onRefresh]);

  return (
    <>
      <View style={styles.container}>
        <View style={styles.playersContainer}>
          <View style={styles.header}>
            <View>
              <Text style={styles.headerTitle}>Players</Text>
              <Text style={styles.totalCount}>Total: {filteredPlayers.length} players</Text>
            </View>
            <TouchableOpacity onPress={() => setIsFilterModalVisible(true)}>
              <MaterialCommunityIcons name="filter" size={24} color={COLORS.primary} />
            </TouchableOpacity>
          </View>

          <View style={styles.searchContainer}>
            <MaterialCommunityIcons name="magnify" size={20} color={COLORS.grey[400]} style={styles.searchIcon} />
            <TextInput
              style={styles.searchInput}
              placeholder="Search player"
              placeholderTextColor={COLORS.grey[400]}
              value={searchQuery}
              onChangeText={onSearchChange}
            />
          </View>

          <ScrollView
            contentContainerStyle={styles.content}
            refreshControl={
              <RefreshControl refreshing={refreshing} onRefresh={onRefresh} />
            }
          >
            {filteredPlayers.map(player => (
              <PlayerCard
                key={player.id}
                player={player}
                onDetailsPress={handleOpenPlayerDetails}
                onDelete={handleDeletePlayer}
                onUpdateMedicalVisa={handleOpenMedicalVisaModal}
              />
            ))}
            {filteredPlayers.length === 0 && !isLoading && (
              <Text style={styles.emptyText}>No players found</Text>
            )}
          </ScrollView>

          <Modal
            visible={isFilterModalVisible}
            animationType="slide"
            transparent={true}
            onRequestClose={() => setIsFilterModalVisible(false)}
          >
            <View style={styles.modalOverlay}>
              <View style={[styles.modalContent, { borderRadius: 16, padding: 24 }]}>
                <View style={{ flexDirection: 'row', justifyContent: 'space-between', alignItems: 'center', marginBottom: 16 }}>
                  <Text style={{ fontSize: 24, fontWeight: 'bold' }}>Filter Players</Text>
                  <Pressable 
                    onPress={() => setIsFilterModalVisible(false)}
                  >
                    <MaterialCommunityIcons
                      name="close"
                      size={24}
                      color="#000"
                    />
                  </Pressable>
                </View>
                
                <ScrollView style={{ maxHeight: '80%' }}>
                  <Text style={{ fontSize: 18, fontWeight: 'bold', marginTop: 8, marginBottom: 16 }}>Teams</Text>
                  <View style={{ flexDirection: 'row', flexWrap: 'wrap', gap: 8, marginBottom: 16 }}>
                    <TouchableOpacity
                      style={{
                        backgroundColor: selectedTeamId === null ? COLORS.primary : 'transparent',
                        paddingVertical: 6,
                        paddingHorizontal: 12,
                        borderRadius: 16,
                        borderWidth: 1,
                        borderColor: selectedTeamId === null ? COLORS.primary : COLORS.grey[300],
                        marginBottom: 8
                      }}
                      onPress={() => {
                        onTeamSelect(null);
                        setIsFilterModalVisible(false);
                      }}
                    >
                      <Text style={{ 
                        color: selectedTeamId === null ? COLORS.white : COLORS.text,
                        fontWeight: '500',
                        fontSize: 14
                      }}>
                        All Teams
                      </Text>
                    </TouchableOpacity>
                    
                    {teams.map(team => (
                      <TouchableOpacity
                        key={team.id}
                        style={{
                          backgroundColor: selectedTeamId === team.id ? COLORS.primary : 'transparent',
                          paddingVertical: 6,
                          paddingHorizontal: 12,
                          borderRadius: 16,
                          borderWidth: 1,
                          borderColor: selectedTeamId === team.id ? COLORS.primary : COLORS.grey[300],
                          marginBottom: 8
                        }}
                        onPress={() => {
                          onTeamSelect(team.id);
                          setIsFilterModalVisible(false);
                        }}
                      >
                        <Text style={{ 
                          color: selectedTeamId === team.id ? COLORS.white : COLORS.text,
                          fontWeight: '500',
                          fontSize: 14
                        }}>
                          {team.name}
                        </Text>
                      </TouchableOpacity>
                    ))}
                  </View>
                  
                  <Text style={{ fontSize: 18, fontWeight: 'bold', marginTop: 8, marginBottom: 16 }}>Medical Status</Text>
                  <View style={{ flexDirection: 'row', flexWrap: 'wrap', gap: 8, marginBottom: 16 }}>
                    {medicalStatusOptions.map(option => (
                      <TouchableOpacity
                        key={option.value ?? 'all'}
                        style={{
                          backgroundColor: selectedMedicalStatus === option.value ? 
                            (option.value === 'valid' ? COLORS.success : 
                             option.value === 'pending' ? COLORS.warning : 
                             option.value === 'expired' ? COLORS.error : COLORS.primary) : 'transparent',
                          paddingVertical: 6,
                          paddingHorizontal: 12,
                          borderRadius: 16,
                          borderWidth: 1,
                          borderColor: option.value === 'valid' ? COLORS.success : 
                                       option.value === 'pending' ? COLORS.warning : 
                                       option.value === 'expired' ? COLORS.error : COLORS.primary,
                          marginBottom: 8
                        }}
                        onPress={() => setSelectedMedicalStatus(option.value)}
                      >
                        <Text style={{ 
                          color: selectedMedicalStatus === option.value ? COLORS.white : 
                                (option.value === 'valid' ? COLORS.success : 
                                 option.value === 'pending' ? COLORS.warning : 
                                 option.value === 'expired' ? COLORS.error : COLORS.primary),
                          fontWeight: '500',
                          fontSize: 14
                        }}>
                          {option.label}
                        </Text>
                      </TouchableOpacity>
                    ))}
                  </View>
                </ScrollView>
                
                <TouchableOpacity
                  style={{
                    backgroundColor: COLORS.primary,
                    paddingVertical: 12,
                    borderRadius: 8,
                    alignItems: 'center',
                    marginTop: 16
                  }}
                  onPress={() => {
                    setIsFilterModalVisible(false);
                  }}
                >
                  <Text style={{ color: COLORS.white, fontWeight: '600', fontSize: 16 }}>Apply Filters</Text>
                </TouchableOpacity>
              </View>
            </View>
          </Modal>

          <Modal
            visible={isTeamModalVisible}
            animationType="slide"
            transparent={true}
            onRequestClose={() => setIsTeamModalVisible(false)}
          >
            <View style={styles.modalOverlay}>
              <View style={styles.modalContent}>
                <View style={styles.modalHeader}>
                  <Text style={styles.modalTitle}>Select Team</Text>
                  <Pressable 
                    onPress={() => setIsTeamModalVisible(false)}
                    style={styles.closeButton}
                  >
                    <MaterialCommunityIcons
                      name="close"
                      size={24}
                      color={COLORS.text}
                    />
                  </Pressable>
                </View>

                <ScrollView style={styles.teamsList}>
                  <Pressable
                    style={[
                      styles.teamItem,
                      selectedTeamId === null && styles.teamOptionSelected
                    ]}
                    onPress={() => {
                      onTeamSelect(null);
                      setIsTeamModalVisible(false);
                    }}
                  >
                    <View style={{ flexDirection: 'row', alignItems: 'center' }}>
                      <MaterialCommunityIcons name="account-group" size={20} color={COLORS.primary} style={{ marginRight: 8 }} />
                      <Text style={styles.teamItemText}>All Teams</Text>
                    </View>
                    {selectedTeamId === null && (
                      <MaterialCommunityIcons
                        name="check"
                        size={24}
                        color={COLORS.primary}
                      />
                    )}
                  </Pressable>

                  {teams.map(team => (
                    <TouchableOpacity
                      key={team.id}
                      style={[styles.teamItem, selectedTeamId === team.id && styles.teamOptionSelected]}
                      onPress={() => {
                        onTeamSelect(team.id);
                        setIsTeamModalVisible(false);
                      }}
                    >
                      <View style={{ flexDirection: 'row', alignItems: 'center' }}>
                        <MaterialCommunityIcons name="account-group" size={20} color={COLORS.primary} style={{ marginRight: 8 }} />
                        <Text style={styles.teamItemText}>{team.name}</Text>
                      </View>
                      {selectedTeamId === team.id && (
                        <MaterialCommunityIcons
                          name="check"
                          size={24}
                          color={COLORS.primary}
                        />
                      )}
                    </TouchableOpacity>
                  ))}
                </ScrollView>
              </View>
            </View>
          </Modal>

          <Modal
            visible={isMedicalVisaModalVisible}
            animationType="slide"
            transparent={true}
            onRequestClose={() => setIsMedicalVisaModalVisible(false)}
          >
            <View style={styles.modalOverlay}>
              <View style={[styles.modalContent, { padding: 24, borderRadius: 16 }]}>
                <View style={{ flexDirection: 'row', justifyContent: 'space-between', alignItems: 'center', marginBottom: 24 }}>
                  <Text style={{ fontSize: 20, fontWeight: 'bold' }}>Update Medical Visa Status</Text>
                  <Pressable 
                    onPress={() => setIsMedicalVisaModalVisible(false)}
                  >
                    <MaterialCommunityIcons
                      name="close"
                      size={24}
                      color="#000"
                    />
                  </Pressable>
                </View>
                
                {updatingPlayer && (
                  <Text style={{ fontSize: 16, marginBottom: 20 }}>
                    Change medical visa status for {updatingPlayer.player_name}
                  </Text>
                )}
                
                <View style={{ gap: 16 }}>
                  <TouchableOpacity
                    style={{
                      flexDirection: 'row',
                      alignItems: 'center',
                      paddingVertical: 16,
                      paddingHorizontal: 20,
                      backgroundColor: 'rgba(75, 181, 67, 0.1)',
                      borderRadius: 8
                    }}
                    onPress={() => {
                      // When Valid is clicked, show the date selection section
                      setShowValidSection(true);
                    }}
                    disabled={isUpdatingMedicalVisa}
                  >
                    <MaterialCommunityIcons
                      name="check-circle"
                      size={24}
                      color={COLORS.success}
                      style={{ marginRight: 12 }}
                    />
                    <Text style={{ fontSize: 16, fontWeight: '600', color: COLORS.success }}>Valid</Text>
                  </TouchableOpacity>
                  
                  {/* This section appears when Valid is clicked */}
                  {showValidSection && (
                    <View style={{ 
                      backgroundColor: 'rgba(75, 181, 67, 0.05)', 
                      padding: 16, 
                      borderRadius: 8, 
                      marginTop: -8,
                      borderWidth: 1,
                      borderColor: 'rgba(75, 181, 67, 0.2)'
                    }}>
                      <Text style={{ fontSize: 14, color: COLORS.grey[600], marginBottom: 8 }}>Medical Visa Issue Date:</Text>
                      <View style={{ flexDirection: 'row', justifyContent: 'space-between', alignItems: 'center' }}>
                        <Text style={{ fontSize: 16, fontWeight: '500' }}>
                          {selectedMedicalVisaDate.toLocaleDateString()}
                        </Text>
                        <TouchableOpacity 
                          style={{ 
                            backgroundColor: COLORS.success, 
                            paddingVertical: 6, 
                            paddingHorizontal: 12, 
                            borderRadius: 4 
                          }}
                          onPress={() => setShowCalendar(!showCalendar)}
                        >
                          <Text style={{ color: COLORS.white, fontWeight: '500' }}>
                            {showCalendar ? 'Hide Calendar' : 'Change Date'}
                          </Text>
                        </TouchableOpacity>
                      </View>
                      
                      {showCalendar && (
                        <View style={{ marginTop: 16, maxHeight: 350 }}>
                          <ScrollView>
                            <Calendar
                              current={selectedMedicalVisaDate.toISOString().split('T')[0]}
                              onDayPress={(day) => {
                                const selectedDate = new Date(day.timestamp);
                                setSelectedMedicalVisaDate(selectedDate);
                              }}
                              markedDates={{
                                [selectedMedicalVisaDate.toISOString().split('T')[0]]: {
                                  selected: true,
                                  selectedColor: COLORS.success
                                }
                              }}
                              maxDate={new Date().toISOString().split('T')[0]}
                              theme={{
                                backgroundColor: '#ffffff',
                                calendarBackground: '#ffffff',
                                textSectionTitleColor: '#b6c1cd',
                                selectedDayBackgroundColor: COLORS.success,
                                selectedDayTextColor: '#ffffff',
                                todayTextColor: COLORS.success,
                                dayTextColor: '#2d4150',
                                textDisabledColor: '#d9e1e8',
                                arrowColor: COLORS.success,
                                monthTextColor: COLORS.text,
                                indicatorColor: COLORS.success
                              }}
                              style={{
                                borderRadius: 8,
                                borderWidth: 1,
                                borderColor: 'rgba(75, 181, 67, 0.2)',
                                marginBottom: 16
                              }}
                            />
                          </ScrollView>
                        </View>
                      )}
                      
                      <TouchableOpacity
                        style={{
                          backgroundColor: COLORS.success,
                          paddingVertical: 12,
                          paddingHorizontal: 16,
                          borderRadius: 8,
                          alignItems: 'center',
                          marginTop: 16
                        }}
                        onPress={() => handleUpdateMedicalVisaStatus('valid')}
                        disabled={isUpdatingMedicalVisa}
                      >
                        <Text style={{ color: COLORS.white, fontWeight: '600' }}>Confirm Valid Status</Text>
                      </TouchableOpacity>
                    </View>
                  )}
                  
                  <TouchableOpacity
                    style={{
                      flexDirection: 'row',
                      alignItems: 'center',
                      paddingVertical: 16,
                      paddingHorizontal: 20,
                      backgroundColor: 'rgba(244, 67, 54, 0.1)',
                      borderRadius: 8
                    }}
                    onPress={() => handleUpdateMedicalVisaStatus('expired')}
                    disabled={isUpdatingMedicalVisa}
                  >
                    <MaterialCommunityIcons
                      name="close-circle"
                      size={24}
                      color={COLORS.error}
                      style={{ marginRight: 12 }}
                    />
                    <Text style={{ fontSize: 16, fontWeight: '600', color: COLORS.error }}>Expired</Text>
                  </TouchableOpacity>
                </View>
                
                {isUpdatingMedicalVisa && (
                  <ActivityIndicator size="large" color={COLORS.primary} style={{ marginTop: 24 }} />
                )}
              </View>
            </View>
          </Modal>
        </View>
      </View>
    </>
  );
};

const styles = StyleSheet.create({
  container: {
    flex: 1,
  },
  content: {
    padding: SPACING.lg,
    paddingBottom: SPACING.xl * 4,
  },
  searchContainer: {
    flexDirection: 'row',
    alignItems: 'center',
    backgroundColor: COLORS.white,
    borderRadius: 8,
    marginBottom: SPACING.md,
    paddingHorizontal: SPACING.sm,
    marginHorizontal: SPACING.lg,
    borderWidth: 1,
    borderColor: COLORS.grey[200],
  },
  searchIcon: {
    marginRight: SPACING.xs,
  },
  searchInput: {
    flex: 1,
    height: 40,
    fontSize: 16,
    color: COLORS.text,
  },
  playerCard: {
    marginBottom: SPACING.md,
    borderColor: COLORS.grey[200],
    backgroundColor: COLORS.white,
  },
  playerHeader: {
    flexDirection: 'row',
    justifyContent: 'space-between',
    alignItems: 'center',
    marginBottom: SPACING.md,
  },
  nameContainer: {
    flexDirection: 'row',
    alignItems: 'center',
  },
  playerName: {
    fontSize: FONT_SIZES.md,
    fontWeight: '600',
    color: COLORS.text,
  },
  teamName: {
    fontSize: FONT_SIZES.sm,
    color: COLORS.grey[600],
    marginTop: 2,
  },
  ageContainer: {
    alignItems: 'flex-end',
  },
  ageLabel: {
    fontSize: FONT_SIZES.xs,
    color: COLORS.grey[600],
    fontWeight: '500',
  },
  ageValue: {
    fontSize: FONT_SIZES.sm,
    color: COLORS.text,
    fontWeight: '600',
  },
  divider: {
    height: 1,
    backgroundColor: COLORS.grey[200],
    marginBottom: SPACING.md,
  },
  actionButtons: {
    flexDirection: 'row',
    justifyContent: 'flex-end',
    marginTop: SPACING.sm,
  },
  viewButton: {
    backgroundColor: COLORS.primary,
    paddingHorizontal: SPACING.md,
    paddingVertical: SPACING.xs,
    borderRadius: 4,
    flexDirection: 'row',
    alignItems: 'center',
    justifyContent: 'center',
  },
  buttonText: {
    color: COLORS.white,
    marginLeft: 4,
    fontWeight: '500',
    fontSize: FONT_SIZES.sm,
  },
  playersContainer: {
    flex: 1,
  },
  header: {
    flexDirection: 'row',
    alignItems: 'center',
    justifyContent: 'space-between',
    padding: SPACING.lg,
  },
  headerTitle: {
    fontSize: 24,
    fontWeight: '600',
    color: COLORS.text,
  },
  totalCount: {
    fontSize: 14,
    color: COLORS.grey[600],
    marginTop: 4,
  },
  modalOverlay: {
    flex: 1,
    backgroundColor: 'rgba(0, 0, 0, 0.5)',
    justifyContent: 'flex-end',
  },
  modalContent: {
    backgroundColor: COLORS.white,
    borderTopLeftRadius: 16,
    borderTopRightRadius: 16,
    maxHeight: '80%',
  },
  modalHeader: {
    flexDirection: 'row',
    justifyContent: 'space-between',
    alignItems: 'center',
    padding: SPACING.lg,
    borderBottomWidth: 1,
    borderBottomColor: COLORS.grey[200],
  },
  modalTitle: {
    fontSize: 18,
    fontWeight: '600',
    color: COLORS.text,
  },
  closeButton: {
    padding: SPACING.xs,
  },
  teamsList: {
    maxHeight: 300,
  },
  teamItem: {
    flexDirection: 'row',
    justifyContent: 'space-between',
    alignItems: 'center',
    padding: SPACING.md,
    borderBottomWidth: 1,
    borderBottomColor: COLORS.grey[200],
  },
  teamOptionSelected: {
    backgroundColor: COLORS.primary + '10',
  },
  teamItemText: {
    fontSize: 16,
    color: COLORS.text,
  },
  detailsContainer: {
    padding: SPACING.lg,
  },
  avatarContainer: {
    alignItems: 'center',
    marginBottom: SPACING.lg,
  },
  playerDetailName: {
    fontSize: 20,
    fontWeight: 'bold',
    marginTop: SPACING.sm,
  },
  teamDetailName: {
    fontSize: 16,
    color: COLORS.grey[600],
  },
  detailsSection: {
    backgroundColor: COLORS.white,
    borderRadius: 8,
    padding: SPACING.lg,
    marginBottom: SPACING.lg,
    elevation: 2,
  },
  modalSectionTitle: {
    fontSize: 16,
    fontWeight: 'bold',
    marginBottom: SPACING.md,
    color: '#00BDF2', // Turquoise color
  },
  detailRow: {
    flexDirection: 'row',
    justifyContent: 'space-between',
    alignItems: 'center',
    marginBottom: SPACING.sm,
  },
  detailLabel: {
    fontSize: 14,
    color: COLORS.grey[600],
  },
  detailValue: {
    fontSize: 14,
    color: COLORS.text,
    fontWeight: '500',
  },
  statusBadge: {
    paddingHorizontal: SPACING.md,
    paddingVertical: 5,
    borderRadius: 16,
    alignItems: 'center',
    justifyContent: 'center',
  },
  statusText: {
    fontSize: 14,
    fontWeight: '500',
  },
  deleteButton: {
    backgroundColor: COLORS.error,
    padding: SPACING.md,
    borderRadius: 8,
    alignItems: 'center',
    justifyContent: 'center',
    marginTop: SPACING.md,
  },
  deleteButtonText: {
    fontSize: 16,
    fontWeight: 'bold',
    color: COLORS.white,
  },
<<<<<<< HEAD
  viewDetailsButton: {
    padding: SPACING.md,
    borderRadius: 8,
    alignItems: 'center',
    justifyContent: 'center',
    marginTop: SPACING.md,
  },
  viewDetailsText: {
    fontWeight: 'bold',
    color: COLORS.white,
=======
  medicalVisaOptions: {
    marginTop: SPACING.lg,
    gap: SPACING.md,
  },
  medicalVisaOption: {
    flexDirection: 'row',
    alignItems: 'center',
    padding: SPACING.lg,
    borderRadius: 8,
    gap: SPACING.md,
  },
  medicalVisaOptionText: {
    fontSize: 16,
    fontWeight: '600',
  },
  emptyText: {
    textAlign: 'center',
    marginTop: 20,
    color: COLORS.grey[500],
>>>>>>> feb1a930
  },
}); <|MERGE_RESOLUTION|>--- conflicted
+++ resolved
@@ -330,57 +330,6 @@
               <Text style={{ fontSize: FONT_SIZES.sm, color: COLORS.text, fontWeight: '600' }}>
                 {displayPaidDate}
               </Text>
-<<<<<<< HEAD
-            </Text>
-          </View>
-          
-          {menuVisible && (
-            <View style={styles.menuContainer}>
-              <TouchableOpacity 
-                style={styles.menuItem}
-                onPress={onDetailsPress}
-              >
-                <MaterialCommunityIcons name="account-details" size={20} color={COLORS.primary} />
-                <Text style={styles.menuItemText}>View player details</Text>
-              </TouchableOpacity>
-              
-              <TouchableOpacity 
-                style={styles.menuItem}
-                onPress={() => {
-                  Alert.alert(
-                    "Delete Player",
-                    "Are you sure you want to delete this player? This action cannot be undone.",
-                    [
-                      {
-                        text: "Cancel",
-                        style: "cancel"
-                      },
-                      {
-                        text: "Delete",
-                        style: "destructive",
-                        onPress: async () => {
-                          try {
-                            setIsDeleting(true);
-                            await onDelete(player.id);
-                            // Close the menu
-                            setMenuVisible(false);
-                          } catch (error) {
-                            console.error('Error deleting player:', error);
-                            Alert.alert("Error", "Failed to delete player");
-                          } finally {
-                            setIsDeleting(false);
-                          }
-                        }
-                      }
-                    ]
-                  );
-                }}
-              >
-                <MaterialCommunityIcons name="delete" size={20} color={COLORS.error} />
-                <Text style={[styles.menuItemText, { color: COLORS.error }]}>Delete player</Text>
-              </TouchableOpacity>
-=======
->>>>>>> feb1a930
             </View>
           )}
         </View>
@@ -1270,18 +1219,6 @@
     fontWeight: 'bold',
     color: COLORS.white,
   },
-<<<<<<< HEAD
-  viewDetailsButton: {
-    padding: SPACING.md,
-    borderRadius: 8,
-    alignItems: 'center',
-    justifyContent: 'center',
-    marginTop: SPACING.md,
-  },
-  viewDetailsText: {
-    fontWeight: 'bold',
-    color: COLORS.white,
-=======
   medicalVisaOptions: {
     marginTop: SPACING.lg,
     gap: SPACING.md,
@@ -1301,6 +1238,5 @@
     textAlign: 'center',
     marginTop: 20,
     color: COLORS.grey[500],
->>>>>>> feb1a930
   },
 }); 