import React, { useState, useEffect, useCallback } from 'react';
import { View, StyleSheet, FlatList, ActivityIndicator, Alert, TouchableOpacity, ScrollView, TouchableWithoutFeedback, Modal } from 'react-native';
import { Text, Button, Checkbox, FAB, TextInput, Menu } from 'react-native-paper';
import { Chip } from 'react-native-paper';
import { COLORS, SPACING } from '../constants/theme';
import { MaterialCommunityIcons } from '@expo/vector-icons';
import { WeeklyCalendarCard } from '../components/Attendance/WeeklyCalendarCard';
import { ActivityTypeSelector } from '../components/Attendance/ActivityTypeSelector';
import { TeamSelector } from '../components/Attendance/TeamSelector';
import { ActivitySelector } from '../components/Attendance/ActivitySelector';
import { supabase } from '../lib/supabase';
import { 
  Activity, 
  ActivityType,
  getActivitiesByDateRange, 
  getPlayersByTeamId
} from '../services/activitiesService';
import { format, addWeeks, subWeeks, startOfWeek, endOfWeek, isSameDay } from 'date-fns';
import AsyncStorage from '@react-native-async-storage/async-storage';
import { useFocusEffect, useNavigation } from '@react-navigation/native';
import { SafeAreaView } from 'react-native-safe-area-context';
import { getCoachInternalId } from '../utils/coachUtils';
import type { NativeStackNavigationProp } from '@react-navigation/native-stack';
import type { RootStackParamList } from '../types/navigation';
import { PieChart } from 'react-native-chart-kit';
import { CalendarPickerModal } from '../components/CalendarPickerModal';

type Player = {
  id: string;
  name: string;
  team_id: string;
};

type Team = {
  id: string;
  name: string;
};

type AttendanceStatus = 'present' | 'absent' | null;

type AttendanceRecord = {
  [playerId: string]: AttendanceStatus;
};

// Utility function to extract the base UUID from a recurring activity ID
// NOTE: We're keeping this function for reference, but we'll now use the FULL activity ID
// to ensure each recurring instance has its own independent attendance data
const extractBaseActivityId = (id: string): string => {
  // Check if the ID has a date suffix (format: uuid-date)
  if (id.includes('-2025') || id.includes('-2024')) {
    // Extract the base UUID part (first 36 characters which is a standard UUID)
    return id.substring(0, 36);
  }
  return id;
};

export const AttendanceScreen = () => {
  // Date and week state
  const [currentWeek, setCurrentWeek] = useState<Date>(new Date());
  const [selectedDate, setSelectedDate] = useState<Date>(new Date());
  
  // Activity states
  const [selectedType, setSelectedType] = useState<ActivityType | 'all'>('all');
  const [activities, setActivities] = useState<Activity[]>([]);
  const [selectedActivity, setSelectedActivity] = useState<Activity | null>(null);
  const [isLoadingActivities, setIsLoadingActivities] = useState(false);
  
  // Team states
  const [teams, setTeams] = useState<Team[]>([]);
  const [selectedTeam, setSelectedTeam] = useState<Team | null>(null);
  const [isLoadingTeams, setIsLoadingTeams] = useState(false);
  
  // Player states
  const [players, setPlayers] = useState<Player[]>([]);
  const [isLoadingPlayers, setIsLoadingPlayers] = useState(false);
  const [searchQuery, setSearchQuery] = useState('');
  
  // Attendance states
  const [attendance, setAttendance] = useState<AttendanceRecord>({});
  
  // User role state
  const [userRole, setUserRole] = useState<'admin' | 'coach' | null>(null);
  const [userId, setUserId] = useState<string | null>(null);

  // Add this near the other useState hooks:
  const [isSaving, setIsSaving] = useState(false);
  const [isFilterModalVisible, setFilterModalVisible] = useState(false);

  // Add to styles
  const activityTypeOptions = [
    { label: 'All', value: 'all' },
    { label: 'Training', value: 'training' },
    { label: 'Game', value: 'game' },
    { label: 'Tournament', value: 'tournament' },
    { label: 'Other', value: 'other' },
  ];

  // Add to AttendanceScreen component
  const [filterType, setFilterType] = useState<ActivityType | 'all'>('all');
  const [filterTeamIds, setFilterTeamIds] = useState<string[]>([]);

  // Add at the top of the component, after useState hooks
  const [attendanceRecords, setAttendanceRecords] = useState<{ activity: Activity, records: any[] }[]>([]);
  const [isLoadingAttendanceRecords, setIsLoadingAttendanceRecords] = useState(false);

  // Add at the top of the component, after useState hooks
  const [isStatisticsModalVisible, setStatisticsModalVisible] = useState(false);
  const [statisticsMonthFilter, setStatisticsMonthFilter] = useState<'last_month' | 'last_3_months' | 'last_6_months' | 'custom'>('last_month');
  const [statisticsActivity, setStatisticsActivity] = useState<Activity | null>(null);

  // Add at the top of the component, after useState hooks
  const [statisticsData, setStatisticsData] = useState<any[]>([]);
  const [isLoadingStatistics, setIsLoadingStatistics] = useState(false);
  const [statisticsError, setStatisticsError] = useState<string | null>(null);

  // Add at the top of the component, after useState hooks
  const [periodMenuVisible, setPeriodMenuVisible] = useState(false);
  const [activityTypeMenuVisible, setActivityTypeMenuVisible] = useState(false);
  const [customDateModalVisible, setCustomDateModalVisible] = useState(false);
  const [customRangeStep, setCustomRangeStep] = useState<'start' | 'end'>('start');
  const [customStartDate, setCustomStartDate] = useState<Date | null>(null);
  const [customEndDate, setCustomEndDate] = useState<Date | null>(null);
  const [statisticsActivityType, setStatisticsActivityType] = useState<ActivityType | 'all'>('all');

  const navigation = useNavigation<NativeStackNavigationProp<RootStackParamList>>();

  // Load user role on mount
  useEffect(() => {
    const loadUserRole = async () => {
      try {
        const adminData = await AsyncStorage.getItem('admin_data');
        const coachData = await AsyncStorage.getItem('coach_data');
        
        if (adminData) {
          setUserRole('admin');
          const admin = JSON.parse(adminData);
          setUserId(admin.id);
        } else if (coachData) {
          setUserRole('coach');
          const coach = JSON.parse(coachData);
          // Get the user ID from the auth session, not the coach ID
          const { data: { user } } = await supabase.auth.getUser();
          if (user) {
            setUserId(user.id);
          } else {
            setUserId(coach.id); // Fallback to coach ID if no user ID
          }
        }
      } catch (error) {
        console.error('Error loading user role:', error);
      }
    };
    
    loadUserRole();
  }, []);

  // Refresh data when screen comes into focus
  useFocusEffect(
    useCallback(() => {
      if (userRole) {
        loadTeams();
        loadActivities();
      }
      // eslint-disable-next-line react-hooks/exhaustive-deps
    }, [userRole, userId])
  );

  // Load activities for date range and type
  useEffect(() => {
    loadActivities();
    // eslint-disable-next-line react-hooks/exhaustive-deps
  }, [selectedDate, selectedType, currentWeek]);

  // Load players when team is selected
  useEffect(() => {
    if (selectedTeam) {
      loadPlayers(selectedTeam.id);
    } else if (selectedTeam === null && teams.length > 0) {
      // When "All Teams" is selected, load players from all teams
      loadAllPlayers();
    }
    // eslint-disable-next-line react-hooks/exhaustive-deps
  }, [selectedTeam]);

  // Clear attendance when activity changes
  useEffect(() => {
    if (selectedActivity) {
      loadAttendance();
    } else {
      setAttendance({});
    }
    // eslint-disable-next-line react-hooks/exhaustive-deps
  }, [selectedActivity]);

  // Move fetchAttendanceRecords function above hooks and ensure it's only defined once
  const fetchAttendanceRecords = async (activityId?: string) => {
    setIsLoadingAttendanceRecords(true);
    try {
      // 1. Get activities for the selected date, team, and type
      const weekStart = startOfWeek(currentWeek, { weekStartsOn: 1 });
      const weekEnd = endOfWeek(currentWeek, { weekStartsOn: 1 });
      console.log('[AttendanceScreen] Fetching activities for week:', {
        start: format(weekStart, 'yyyy-MM-dd'),
        end: format(weekEnd, 'yyyy-MM-dd'),
        teamId: selectedTeam?.id,
        type: selectedType
      });
      const { data: activitiesData, error: activitiesError } = await getActivitiesByDateRange(
        weekStart.toISOString(),
        weekEnd.toISOString(),
        selectedTeam?.id
      );
      if (activitiesError) throw activitiesError;
      if (!activitiesData) {
        setAttendanceRecords([]);
        setIsLoadingAttendanceRecords(false);
        return;
      }
      console.log('[AttendanceScreen] Raw activities found:', activitiesData.map(a => ({
        id: a.id,
        title: a.title,
        type: a.type,
        date: a.start_time.split('T')[0]
      })));
      // Filter by type
      const filteredActivities = selectedType === 'all'
        ? activitiesData
        : activitiesData.filter(a => a.type === selectedType);
      console.log('[AttendanceScreen] After type filter:', filteredActivities.map(a => ({
        id: a.id,
        title: a.title,
        type: a.type,
        date: a.start_time.split('T')[0]
      })));
      // Filter by selected date
      const selectedDateStr = format(selectedDate, 'yyyy-MM-dd');
      console.log('[AttendanceScreen] Filtering for date:', selectedDateStr);
      const activitiesForDate = filteredActivities.filter(activity => {
        const activityDateStr = activity.start_time.split('T')[0];
        const matches = activityDateStr === selectedDateStr;
        console.log('[AttendanceScreen] Activity date check:', {
          activityId: activity.id,
          activityDate: activityDateStr,
          selectedDate: selectedDateStr,
          matches
        });
        return activityDateStr === selectedDateStr;
      });
      console.log('[AttendanceScreen] Final filtered activities:', activitiesForDate.map(a => ({
        id: a.id,
        title: a.title,
        type: a.type,
        date: a.start_time.split('T')[0]
      })));
      if (activitiesForDate.length === 0) {
        setAttendanceRecords([]);
        setIsLoadingAttendanceRecords(false);
        return;
      }
      
      // 2. Get all attendance records for these activities - use the FULL activity IDs
      const activityIds = activitiesForDate.map(a => a.id);
      console.log('[AttendanceScreen] Fetching attendance for activity IDs:', activityIds);
      
      // Use the full activity IDs to ensure each instance has its own attendance data
      const { data: attendanceData, error: attendanceError } = await supabase
        .from('activity_attendance')
        .select('*, player:player_id (id, name)')
        .in('activity_id', activityIds);
        
      if (attendanceError) {
        console.error('[AttendanceScreen] Error fetching attendance records:', attendanceError);
        console.error('[AttendanceScreen] Error details:', JSON.stringify(attendanceError, null, 2));
        throw attendanceError;
      }
      
      // 3. Group attendance records by activity
      const grouped: Record<string, { activity: Activity, records: any[] }> = {};
      activitiesForDate.forEach(activity => {
        grouped[activity.id] = {
          activity,
          records: []
        };
      });
      
      (attendanceData || []).forEach(record => {
        const activityId = record.activity_id;
        // Find the exact activity that matches this record
        const activity = activitiesForDate.find(a => a.id === activityId);
        if (activity && grouped[activity.id]) {
          grouped[activity.id].records.push(record);
        }
      });
      
      console.log('[AttendanceScreen] Final grouped records:', Object.entries(grouped).map(([id, data]) => ({
        activityId: id,
        activityTitle: data.activity.title,
        activityType: data.activity.type,
        recordCount: data.records.length
      })));
      
      setAttendanceRecords(Object.values(grouped));
    } catch (error) {
      console.error('[AttendanceScreen] Error fetching attendance records:', error);
      setAttendanceRecords([]);
    } finally {
      setIsLoadingAttendanceRecords(false);
    }
  };

  useEffect(() => {
    fetchAttendanceRecords();
  }, [selectedDate, selectedType, selectedTeam, currentWeek]);

  useFocusEffect(
    useCallback(() => {
      fetchAttendanceRecords();
    }, [selectedDate, selectedType, selectedTeam, currentWeek])
  );

  // Week navigation
  const handlePrevWeek = () => {
    setCurrentWeek(prevWeek => subWeeks(prevWeek, 1));
  };

  const handleNextWeek = () => {
    setCurrentWeek(prevWeek => addWeeks(prevWeek, 1));
  };

  // Load teams based on user role
  const loadTeams = async () => {
    try {
      setIsLoadingTeams(true);
      
      if (userRole === 'admin') {
        // For admins, get all active teams
        const { data, error } = await supabase
          .from('teams')
          .select('id, name')
          .eq('is_active', true)
          .order('name');
          
        if (error) throw error;
        
        if (data) {
          setTeams(data);
          // If there's only one team, select it automatically
          if (data.length === 1) {
            setSelectedTeam(data[0]);
          }
        }
      } else if (userRole === 'coach') {
        // Get coach data from storage
        const coachDataRaw = await AsyncStorage.getItem('coach_data');
        const coachData = coachDataRaw ? JSON.parse(coachDataRaw) : null;
        const coachId = coachData?.id;

        if (!coachId) {
          console.error('No coach ID found in storage');
          setTeams([]);
          return;
        }

        const { data, error } = await supabase
          .rpc('get_coach_teams', {
            p_coach_id: coachId
          });
          
        if (error) throw error;
        
        if (data) {
          const formattedTeams = data.map((team: any) => ({
            id: team.team_id,
            name: team.team_name
          }));
          setTeams(formattedTeams);
          console.log('Teams for coach:', formattedTeams); // Debug log
          if (formattedTeams.length === 1) {
            setSelectedTeam(formattedTeams[0]);
          }
        }
      }
    } catch (error) {
      console.error('Error loading teams:', error);
    } finally {
      setIsLoadingTeams(false);
    }
  };

  // Load activities for the current week
  const loadActivities = async () => {
    try {
      setIsLoadingActivities(true);
      
      const weekStart = startOfWeek(currentWeek, { weekStartsOn: 1 });
      const weekEnd = endOfWeek(currentWeek, { weekStartsOn: 1 });
      
      console.log('Loading activities from', format(weekStart, 'yyyy-MM-dd'), 'to', format(weekEnd, 'yyyy-MM-dd'));
      console.log('Selected date:', format(selectedDate, 'yyyy-MM-dd'));
      console.log('Selected type:', selectedType);
      console.log('Selected team:', selectedTeam?.id);
      
      // Always pass the selected team ID if available
      const { data, error } = await getActivitiesByDateRange(
        weekStart.toISOString(), 
        weekEnd.toISOString(),
        selectedTeam?.id // Pass the selected team ID
      );
      
      if (error) throw error;
      
      console.log('Activities found:', data?.length || 0);
      
      // Filter activities by type if needed
      const typeFilteredActivities = selectedType === 'all' 
        ? (data || [])
        : (data || []).filter(activity => activity.type === selectedType);
      
      console.log('Activities after type filtering:', typeFilteredActivities.length);
      setActivities(typeFilteredActivities);
      
      // Set filtered activities based on selected date
      if (selectedDate) {
        const selectedDateStr = format(selectedDate, 'yyyy-MM-dd');
        const activitiesForDate = typeFilteredActivities.filter(activity => {
          const activityDateStr = activity.start_time.split('T')[0];
          return activityDateStr === selectedDateStr;
        });
        
        console.log('Activities for selected date:', activitiesForDate.length);
        // Update the filtered activities for the current date
        setActivities(activitiesForDate);
        
        // If there are filtered activities, update the selectedActivity
        if (activitiesForDate.length > 0 && !selectedActivity) {
          setSelectedActivity(activitiesForDate[0]);
          await fetchAttendanceRecords(activitiesForDate[0].id);
        } else if (activitiesForDate.length === 0) {
          setSelectedActivity(null);
          setAttendanceRecords([]);
        }
      }
    } catch (error) {
      console.error('Error loading activities:', error);
    } finally {
      setIsLoadingActivities(false);
    }
  };

  // Load players for a specific team
  const loadPlayers = async (teamId: string) => {
    try {
      setIsLoadingPlayers(true);
      
      if (userRole === 'admin') {
        // For admin, fetch players directly
        const { data, error } = await supabase
          .from('players')
          .select('id, name, team_id')
          .eq('team_id', teamId)
          .eq('is_active', true)
          .order('name');
          
        if (error) throw error;
        
        if (data) {
          setPlayers(data);
        }
      } else if (userRole === 'coach') {
        // Get the internal coach ID using the utility function
        const coachId = await getCoachInternalId();

        if (!coachId) {
          console.error('[AttendanceScreen] No coach ID found');
          setPlayers([]);
          return;
        }

        // For coach, use the get_coach_players function with the internal coach ID
        const { data, error } = await supabase
          .rpc('get_coach_players', { p_coach_id: coachId });

        console.log('[AttendanceScreen] get_coach_players data:', data, 'for coach ID:', coachId, 'and teamId:', teamId);

        if (error) {
          console.error('[AttendanceScreen] Error fetching players:', error);
          return;
        }

        if (data) {
          // Filter players for the selected team and transform to expected format
          const teamPlayers = data
            .filter((player: any) => player.team_id === teamId)
            .map((player: any) => ({
              id: player.player_id,
              name: player.player_name,
              team_id: player.team_id
            }));
          setPlayers(teamPlayers);
          console.log('[AttendanceScreen] Filtered teamPlayers:', teamPlayers);
        }
      }
    } catch (error) {
      console.error('[AttendanceScreen] Error loading players:', error);
    } finally {
      setIsLoadingPlayers(false);
    }
  };

  // Load players from all teams
  const loadAllPlayers = async () => {
    try {
      setIsLoadingPlayers(true);
      
      if (teams.length === 0) {
        setPlayers([]);
        return;
      }
      
      const teamIds = teams.map(team => team.id);
      
      const { data, error } = await supabase
        .from('players')
        .select('id, name, team_id')
        .in('team_id', teamIds)
        .eq('is_active', true)
        .order('name');
        
      if (error) throw error;
      
      if (data) {
        setPlayers(data);
      }
    } catch (error) {
      console.error('Error loading all players:', error);
    } finally {
      setIsLoadingPlayers(false);
    }
  };

  // Load attendance records for the selected activity
  const loadAttendance = async () => {
    if (!selectedActivity) return;
    
    try {
      setIsLoadingPlayers(true);
      
      // Use the FULL activity ID to ensure we're loading attendance for this specific instance
      const activityIdToUse = selectedActivity.id;
      
      const { data, error } = await supabase
        .from('activity_attendance')
        .select('*')
        .eq('activity_id', activityIdToUse);
        
      if (error) throw error;
      
      if (data) {
        // Convert the array of attendance records to an object keyed by player_id
        const attendanceMap = data.reduce((acc: AttendanceRecord, record) => {
          acc[record.player_id] = record.status;
          return acc;
        }, {});
        setAttendance(attendanceMap);
      }
    } catch (error) {
      console.error('Error loading attendance:', error);
    } finally {
      setIsLoadingPlayers(false);
    }
  };

  // Toggle attendance status for a player
  const toggleAttendance = (playerId: string, status: AttendanceStatus) => {
    setAttendance(prev => ({ ...prev, [playerId]: status }));
  };

  // Filter players by search query
  const filteredPlayers = players.filter(player => 
    player.name.toLowerCase().includes(searchQuery.toLowerCase())
  );

  // Update the handleSave function to use verify_coach_access instead of set_coach_access_code.
  const handleSave = async () => {
    if (!selectedActivity?.id) {
      Alert.alert('Error', 'Please select an activity first');
      return;
    }
    try {
      setIsSaving(true);
      
      // Use the FULL activity ID to ensure each instance has its own attendance data
      const activityIdToUse = selectedActivity.id;
      console.log('[AttendanceScreen] Using full activity ID for attendance:', activityIdToUse);

      // Get the auth user's ID
      const { data: { user } } = await supabase.auth.getUser();
      console.log('[AttendanceScreen] Auth user ID:', user?.id);

      // Use auth user's ID for recorded_by as required by the database schema
      const attendanceRecorderId = user?.id;
      
      // Prepare data for upsert
      const attendanceRecords = Object.entries(attendance)
        .filter(([_, status]) => status !== null) // Only include players with a status
        .map(([playerId, status]) => ({
          activity_id: activityIdToUse,
          player_id: playerId,
          status: status,
          recorded_by: attendanceRecorderId, // Use auth user's ID as required by DB schema
          recorded_at: new Date().toISOString()
        }));

      console.log('[AttendanceScreen] Attendance records to save:', JSON.stringify(attendanceRecords, null, 2));
      
      if (attendanceRecords.length > 0) {
        const { error } = await supabase
          .from('activity_attendance')
          .upsert(attendanceRecords, { 
            onConflict: 'activity_id,player_id', 
            ignoreDuplicates: false
          });

        if (error) {
          console.error('[AttendanceScreen] Error saving attendance:', error);
          console.error('[AttendanceScreen] Full error details:', JSON.stringify(error, null, 2));
          throw error;
        }
        
        console.log('[AttendanceScreen] Attendance records successfully upserted');
      } else {
        console.log('[AttendanceScreen] No attendance records to save');
      }
      
      Alert.alert('Success', 'Attendance saved successfully');
    } catch (error) {
      console.error('[AttendanceScreen] Error saving attendance:', error);
      console.error('[AttendanceScreen] Full error details:', JSON.stringify(error, null, 2));
      Alert.alert('Error', `Failed to save attendance: ${error instanceof Error ? error.message : 'Unknown error'}`);
    } finally {
      setIsSaving(false);
    }
  };

  // Helper functions for icons and labels (copy from ScheduleCalendar)
  const getActivityIcon = (type: ActivityType | 'all') => {
    switch (type) {
      case 'training':
        return 'whistle';
      case 'game':
        return 'trophy-outline';
      case 'tournament':
        return 'tournament';
      case 'other':
        return 'calendar-text';
      default:
        return 'filter-variant-remove';
    }
  };
  const getActivityTypeLabel = (type: ActivityType | 'all') => {
    switch (type) {
      case 'training':
        return 'Training';
      case 'game':
        return 'Game';
      case 'tournament':
        return 'Tournament';
      case 'other':
        return 'Other';
      case 'all':
        return 'All Types';
      default:
        return 'Event';
    }
  };
  const getActivityColor = (type: ActivityType | 'all') => {
    switch (type) {
      case 'training':
        return '#4AADCC';
      case 'game':
        return '#E67E22';
      case 'tournament':
        return '#8E44AD';
      case 'other':
        return '#2ECC71';
      default:
        return COLORS.primary;
    }
  };

  // Helper to get date range from dropdown
  const getStatisticsDateRange = () => {
    const now = new Date();
    let start: Date, end: Date;
    if (statisticsMonthFilter === 'last_month') {
      // Current month
      start = new Date(now.getFullYear(), now.getMonth(), 1);
      end = new Date(now.getFullYear(), now.getMonth() + 1, 0, 23, 59, 59, 999);
    } else if (statisticsMonthFilter === 'last_3_months') {
      // Last 3 months including current month
      start = new Date(now.getFullYear(), now.getMonth() - 2, 1);
      end = new Date(now.getFullYear(), now.getMonth() + 1, 0, 23, 59, 59, 999);
    } else if (statisticsMonthFilter === 'last_6_months') {
      // Last 6 months including current month
      start = new Date(now.getFullYear(), now.getMonth() - 5, 1);
      end = new Date(now.getFullYear(), now.getMonth() + 1, 0, 23, 59, 59, 999);
    } else if (statisticsMonthFilter === 'custom' && customStartDate && customEndDate) {
      start = customStartDate;
      end = customEndDate;
    } else {
      // Default to current month
      start = new Date(now.getFullYear(), now.getMonth(), 1);
      end = new Date(now.getFullYear(), now.getMonth() + 1, 0, 23, 59, 59, 999);
    }
    return { start, end };
  };

  // Fetch statistics when modal opens or filters change
  useEffect(() => {
    if (!isStatisticsModalVisible) return;
    const fetchStatistics = async () => {
      setIsLoadingStatistics(true);
      setStatisticsError(null);
      try {
        const { start, end } = getStatisticsDateRange();
        let activityTypeParam = null;
        if (statisticsActivityType !== 'all') {
          activityTypeParam = statisticsActivityType;
        }
        const params = {
          p_start_date: start.toISOString(),
          p_end_date: end.toISOString(),
          p_team_id: selectedTeam?.id || null,
          p_activity_type: activityTypeParam // null for 'all', string for others
        };
        console.log('[get_attendance_stats] Supabase params:', params);
        const { data, error } = await supabase.rpc('get_attendance_stats', params);
        if (error) {
          console.error('[get_attendance_stats] Error:', error);
          throw error;
        }
        setStatisticsData(data || []);
      } catch (err: any) {
        setStatisticsError(err.message || 'Failed to load statistics');
        setStatisticsData([]);
        console.error('[get_attendance_stats] Fetch error:', err);
      } finally {
        setIsLoadingStatistics(false);
      }
    };
    fetchStatistics();
    // eslint-disable-next-line react-hooks/exhaustive-deps
  }, [isStatisticsModalVisible, statisticsMonthFilter, statisticsActivityType, customStartDate, customEndDate, selectedTeam]);

  // Calculate general stats
  const totalPresent = statisticsData.reduce((sum, a) => sum + (a.present_count || 0), 0);
  const totalAbsent = statisticsData.reduce((sum, a) => sum + (a.absent_count || 0), 0);
  const total = totalPresent + totalAbsent;
  const presentPercent = total > 0 ? Math.round((totalPresent / total) * 100) : 0;
  const absentPercent = total > 0 ? Math.round((totalAbsent / total) * 100) : 0;

  return (
    <SafeAreaView style={styles.container}>
      {/* Calculate weekDates and eventDates for event dots */}
      {(() => {
        const weekStart = startOfWeek(currentWeek, { weekStartsOn: 1 });
        const weekEnd = endOfWeek(currentWeek, { weekStartsOn: 1 });
        let d = new Date(weekStart);
        const weekDates: string[] = [];
        while (d <= weekEnd) {
          weekDates.push(format(new Date(d), 'yyyy-MM-dd'));
          d.setDate(d.getDate() + 1);
        }
        const eventDates = activities.map(a => a.start_time.split('T')[0]).filter((date, i, arr) => arr.indexOf(date) === i && weekDates.includes(date));
        return (
      <WeeklyCalendarCard
        currentDate={currentWeek}
        selectedDate={selectedDate}
        onDateSelect={setSelectedDate}
        onPrevWeek={handlePrevWeek}
        onNextWeek={handleNextWeek}
            eventDates={eventDates}
      />
        );
      })()}

      {/* Header row with Attendance title and filter icon */}
      <View style={styles.headerRow}>
        <Text style={styles.reportsTitle}>Reports</Text>
        <TouchableOpacity onPress={() => setFilterModalVisible(true)} style={styles.filterIconButton}>
          <MaterialCommunityIcons name="filter" size={24} color={COLORS.primary} />
        </TouchableOpacity>
      </View>

      {/* Attendance Reports List for selected date */}
      <ScrollView style={styles.reportsList}>
        {isLoadingAttendanceRecords ? (
          <View style={{ padding: 32, alignItems: 'center' }}>
              <ActivityIndicator size="large" color={COLORS.primary} />
            <Text style={{ marginTop: 12, color: COLORS.grey[600] }}>Loading attendance records...</Text>
            </View>
        ) : attendanceRecords.length === 0 ? (
          <View style={{ padding: 32, alignItems: 'center' }}>
            <MaterialCommunityIcons name="clipboard-text-outline" size={48} color={COLORS.grey[400]} />
            <Text style={{ marginTop: 12, color: COLORS.grey[600], fontSize: 16 }}>No attendance records for this date.</Text>
                  </View>
        ) : (
          attendanceRecords.map((record, idx) => {
            const presentCount = record.records.filter(r => r.status === 'present').length;
            const totalCount = record.records.length;
            return (
                      <TouchableOpacity 
                key={record.activity.id}
                style={[styles.reportCard, idx > 0 && { marginTop: 16 }]}
                activeOpacity={0.8}
                onPress={() => navigation.navigate('AttendanceReportDetails', { activityId: record.activity.id })}
              >
                <View style={styles.reportHeader}>
                  <MaterialCommunityIcons 
                    name={getActivityIcon(record.activity.type)} 
                    size={20} 
                    color={getActivityColor(record.activity.type)} 
                    style={{ marginRight: 6 }} 
                  />
                  <Text style={styles.reportTitle} numberOfLines={1} ellipsizeMode="tail">{record.activity.title}</Text>
                  <Text style={styles.reportTime}>{format(new Date(record.activity.start_time), 'HH:mm')}</Text>
                    </View>
                {record.records.length === 0 ? (
                  <View style={{ flexDirection: 'row', alignItems: 'center', marginTop: 8 }}>
                    <MaterialCommunityIcons name="alert-circle-outline" size={16} color={COLORS.grey[600]} style={{ marginRight: 4 }} />
                    <Text style={styles.noAttendanceText}>No attendance marked yet</Text>
            </View>
          ) : (
                  <View style={{ flexDirection: 'row', alignItems: 'center', marginTop: 8 }}>
                    <Text style={styles.attendanceCount}>{presentCount}</Text>
                    <Text style={styles.attendanceSlash}>/</Text>
                    <Text style={styles.attendanceTotal}>{totalCount}</Text>
                    <Text style={styles.attendanceLabel}> present</Text>
            </View>
          )}
              </TouchableOpacity>
            );
          })
        )}
      </ScrollView>

      {/* View Statistics Button */}
      <View style={{ alignItems: 'center', marginVertical: 16 }}>
        <Button
          mode="contained"
          onPress={() => navigation.navigate('AttendanceStatistics')}
          style={{ borderRadius: 8, paddingHorizontal: 32 }}
        >
          View Statistics
        </Button>
      </View>

      {/* Filter Modal (refactored to match ScheduleCalendar) */}
        <Modal
          visible={isFilterModalVisible}
        animationType="slide"
        transparent={true}
        onRequestClose={() => setFilterModalVisible(false)}
        >
          <TouchableWithoutFeedback onPress={() => setFilterModalVisible(false)}>
          <View style={styles.filterModalOverlay}>
            <TouchableWithoutFeedback onPress={() => {}}>
            <View style={styles.filterModalContent}>
              <ScrollView>
                <Text style={styles.filterModalTitle}>Filter Activities</Text>
                <Text style={styles.filterModalSection}>Activity Type</Text>
                <View style={styles.filterChipRow}>
                  {(['all', 'training', 'game', 'tournament', 'other'] as (ActivityType | 'all')[]).map((type) => {
                    const isSelected = filterType === type;
                    const color = getActivityColor(type);
                    return (
                      <TouchableOpacity
                        key={type}
                        style={[
                          styles.chip,
                          isSelected && { backgroundColor: color, borderColor: color }
                        ]}
                        onPress={() => setFilterType(type)}
                      >
                        <MaterialCommunityIcons
                          name={getActivityIcon(type)}
                          size={16}
                          color={isSelected ? '#fff' : color}
                          style={{ marginRight: 4 }}
                        />
                        <Text style={[
                          styles.chipText,
                          isSelected && { color: '#fff' }
                        ]}>
                          {getActivityTypeLabel(type)}
                        </Text>
                      </TouchableOpacity>
                    );
                  })}
                </View>
                <Text style={styles.filterModalSection}>Teams</Text>
                <View style={styles.filterChipRow}>
                  <TouchableOpacity
                    style={[
                      styles.chip,
                      filterTeamIds.length === 0 && { backgroundColor: COLORS.primary, borderColor: COLORS.primary }
                    ]}
                    onPress={() => setFilterTeamIds([])}
                  >
                    <Text style={[
                      styles.chipText,
                      filterTeamIds.length === 0 && { color: '#fff' }
                    ]}>All Teams</Text>
                  </TouchableOpacity>
                  {teams.map(team => {
                    const isSelected = filterTeamIds.includes(team.id);
                    return (
                      <TouchableOpacity
                        key={team.id}
                        style={[
                          styles.chip,
                          isSelected && { backgroundColor: COLORS.primary, borderColor: COLORS.primary }
                        ]}
                        onPress={() => {
                          setFilterTeamIds(prev =>
                            prev.includes(team.id)
                              ? prev.filter(id => id !== team.id)
                              : [...prev, team.id]
                          );
                        }}
                      >
                        <Text style={[
                          styles.chipText,
                          isSelected && { color: '#fff' }
                        ]}>{team.name}</Text>
                      </TouchableOpacity>
                    );
                  })}
                </View>
                  <Button mode="contained" onPress={() => {
                    setFilterModalVisible(false);
                    setSelectedType(filterType);
                    setSelectedTeam(filterTeamIds.length > 0 ? teams.find(t => t.id === filterTeamIds[0]) || null : null);
                  }} style={styles.filterApplyButton}>
                  Apply Filters
                </Button>
              </ScrollView>
              </View>
            </TouchableWithoutFeedback>
<<<<<<< HEAD
            </View>
          </TouchableWithoutFeedback>
        </Modal>
    </View>
=======
          </View>
        </TouchableWithoutFeedback>
      </Modal>

      {/* Add the Statistics button at the bottom */}
      <View style={styles.statisticsButtonContainer}>
        <Button
          mode="contained"
          icon="chart-bar"
          onPress={() => navigation.navigate('StatisticsScreen')}
          style={styles.statisticsButton}
          labelStyle={styles.statisticsButtonLabel}
        >
          View Statistics
        </Button>
      </View>
    </SafeAreaView>
>>>>>>> feb1a930
  );
};

const styles = StyleSheet.create({
  container: {
    flex: 1,
    backgroundColor: COLORS.background,
  },
  scrollView: {
    flex: 1,
  },
  scrollContent: {
    paddingBottom: 16, // Add some bottom padding for the FAB
  },
  searchContainer: {
    marginHorizontal: SPACING.md,
    marginBottom: SPACING.md,
  },
  searchInput: {
    backgroundColor: COLORS.white,
    fontSize: 14,
  },
  searchOutline: {
    borderRadius: 8,
    borderColor: COLORS.grey[300],
  },
  bulkRow: {
    flexDirection: 'row',
    paddingHorizontal: SPACING.md,
    marginBottom: SPACING.md,
    justifyContent: 'space-between',
  },
  bulkButton: {
    flex: 1,
    marginRight: SPACING.xs,
    backgroundColor: COLORS.primary,
  },
  absentButton: {
    backgroundColor: COLORS.error,
    marginLeft: SPACING.xs,
    marginRight: 0,
  },
  playersContainer: {
    backgroundColor: COLORS.white,
    borderTopLeftRadius: 12,
    borderTopRightRadius: 12,
    paddingVertical: SPACING.sm,
    paddingHorizontal: 0,
  },
  playerRow: {
    flexDirection: 'row',
    alignItems: 'center',
    paddingVertical: SPACING.sm,
    paddingHorizontal: SPACING.md,
    borderBottomWidth: 1,
    borderBottomColor: COLORS.grey[200],
  },
  playerInfo: {
    flex: 1,
    marginLeft: SPACING.sm,
    marginRight: SPACING.sm,
  },
  playerName: {
    fontSize: 15,
    fontWeight: '500',
    color: COLORS.text,
  },
  playerTeam: {
    fontSize: 13,
    color: COLORS.grey[600],
  },
  attendanceRadioContainer: {
    flexDirection: 'row',
    alignItems: 'center',
    justifyContent: 'flex-end',
    minWidth: 150,
  },
  radioGroup: {
    flexDirection: 'row',
    alignItems: 'center',
    marginLeft: 8,
  },
  radioButton: {
    width: 18,
    height: 18,
    borderRadius: 9,
    borderWidth: 2,
    justifyContent: 'center',
    alignItems: 'center',
  },
  presentRadio: {
    borderColor: COLORS.primary,
  },
  absentRadio: {
    borderColor: COLORS.error,
  },
  radioButtonSelected: {
    borderWidth: 2,
  },
  radioInner: {
    width: 10,
    height: 10,
    borderRadius: 5,
  },
  radioLabel: {
    fontSize: 12,
    marginLeft: 4,
    marginRight: 8,
    color: COLORS.text,
  },
  loadingContainer: {
    padding: SPACING.xl * 2,
    justifyContent: 'center',
    alignItems: 'center',
  },
  loadingText: {
    marginTop: SPACING.md,
    color: COLORS.grey[600],
  },
  emptyContainer: {
    padding: SPACING.xl * 2,
    justifyContent: 'center',
    alignItems: 'center',
    backgroundColor: COLORS.white,
    borderTopLeftRadius: 12,
    borderTopRightRadius: 12,
  },
  emptyText: {
    marginTop: SPACING.md,
    color: COLORS.grey[600],
    fontSize: 16,
  },
  saveButton: {
    flexDirection: 'row',
    alignItems: 'center',
    position: 'absolute',
    right: 16,
    bottom: 16,
    backgroundColor: '#EEFBFF',
    borderRadius: 12,
    paddingHorizontal: 10,
    paddingVertical: 7,
    borderWidth: 1,
    borderColor: '#B6DFFF',
    shadowColor: '#000',
    shadowOffset: { width: 0, height: 1 },
    shadowOpacity: 0.08,
    shadowRadius: 2,
    elevation: 2,
  },
  saveButtonText: {
    color: '#212121',
    fontWeight: '600',
    fontSize: 13,
  },
  playerCheckboxWrapper: {
    borderWidth: 1,
    borderColor: '#000',
    borderRadius: 3,
    marginRight: 6,
    justifyContent: 'center',
    alignItems: 'center',
    width: 20,
    height: 20,
    backgroundColor: '#fff',
  },
  playerCheckboxWrapperChecked: {
    backgroundColor: COLORS.primary,
    borderColor: COLORS.primary,
  },
  fabSpacer: {
    height: 80, // Space for the FAB
  },
  playerList: {
    flex: 1,
    backgroundColor: COLORS.white,
    borderTopLeftRadius: 12,
    borderTopRightRadius: 12,
    padding: SPACING.sm,
  },
  headerRow: {
    flexDirection: 'row',
    justifyContent: 'space-between',
    alignItems: 'center',
    marginHorizontal: SPACING.md,
    marginTop: SPACING.md,
    marginBottom: SPACING.sm,
  },
  reportsTitle: {
    fontSize: 18,
    fontWeight: 'bold',
    color: COLORS.text,
  },
  filterIconButton: {
    padding: SPACING.xs,
  },
  fab: {
    position: 'absolute',
    right: 24,
    bottom: 32,
    backgroundColor: COLORS.primary,
    width: 56,
    height: 56,
    borderRadius: 28,
    alignItems: 'center',
    justifyContent: 'center',
    shadowColor: '#000',
    shadowOffset: { width: 0, height: 2 },
    shadowOpacity: 0.3,
    shadowRadius: 4,
    elevation: 6,
  },
  fabText: {
    color: COLORS.white,
    fontSize: 32,
    fontWeight: 'bold',
    marginBottom: 2,
  },
  modalOverlay: {
    flex: 1,
    backgroundColor: 'rgba(0,0,0,0.5)',
    justifyContent: 'center',
  },
  modalContent: {
    backgroundColor: COLORS.white,
    borderRadius: 16,
    padding: 24,
    maxHeight: '90%',
  },
  modalHeaderRow: {
    flexDirection: 'row',
    alignItems: 'center',
    justifyContent: 'space-between',
    marginBottom: 12,
  },
  modalTitle: {
    fontSize: 20,
    fontWeight: 'bold',
    marginBottom: 16,
    color: COLORS.primary,
  },
  closeButton: {
    padding: 4,
  },
  sectionHeader: {
    fontSize: 15,
    fontWeight: '600',
    color: COLORS.primary,
    marginTop: 16,
    marginBottom: 8,
  },
  reportsList: {
    flex: 1,
    marginHorizontal: SPACING.md,
  },
  filterModalOverlay: {
    flex: 1,
    backgroundColor: 'rgba(0,0,0,0.3)',
    justifyContent: 'flex-end',
  },
  filterModalContent: {
    backgroundColor: COLORS.white,
    borderTopLeftRadius: 16,
    borderTopRightRadius: 16,
    padding: 24,
    minHeight: 320,
  },
  filterModalTitle: {
    fontSize: 18,
    fontWeight: 'bold',
    marginBottom: 16,
  },
  filterModalSection: {
    fontSize: 15,
    fontWeight: '600',
    marginTop: 12,
    marginBottom: 8,
  },
  filterChipRow: {
    flexDirection: 'row',
    flexWrap: 'wrap',
    gap: 8,
    marginBottom: 8,
  },
  chip: {
    flexDirection: 'row',
    alignItems: 'center',
    backgroundColor: COLORS.white,
    borderRadius: 16,
    borderWidth: 1,
    borderColor: COLORS.grey[300],
    paddingHorizontal: 12,
    paddingVertical: 6,
    marginRight: 8,
    marginBottom: 8,
    minHeight: 32,
  },
  chipSelected: {
    backgroundColor: COLORS.primary,
    borderColor: COLORS.primary,
  },
  chipText: {
    color: COLORS.text,
    fontSize: 14,
    fontWeight: '500',
  },
  chipTextSelected: {
    color: COLORS.white,
  },
  filterApplyButton: {
    marginTop: 16,
  },
  reportCard: {
    backgroundColor: COLORS.white,
    borderRadius: 16,
    padding: 16,
    shadowColor: '#000',
    shadowOffset: { width: 0, height: 2 },
    shadowOpacity: 0.08,
    shadowRadius: 8,
    elevation: 3,
    marginHorizontal: 8,
  },
  reportHeader: {
    flexDirection: 'row',
    alignItems: 'center',
    marginBottom: 8,
  },
  reportTitle: {
    fontWeight: 'bold',
    fontSize: 15,
    color: COLORS.text,
    flex: 1,
  },
  reportTime: {
    fontSize: 14,
    color: COLORS.grey[600],
    marginLeft: 8,
  },
  reportRow: {
    flexDirection: 'row',
    alignItems: 'center',
    marginBottom: 4,
  },
  reportPlayer: {
    fontSize: 15,
    color: COLORS.text,
    flex: 1,
  },
  reportStatus: {
    fontWeight: 'bold',
    fontSize: 15,
  },
  noAttendanceText: {
    color: COLORS.grey[600],
    fontSize: 14,
    fontStyle: 'italic',
  },
  attendanceCount: {
    fontSize: 16,
    fontWeight: 'bold',
    color: COLORS.primary,
  },
  attendanceSlash: {
    fontSize: 16,
    color: COLORS.text,
    marginHorizontal: 2,
  },
  attendanceTotal: {
    fontSize: 16,
    color: COLORS.text,
  },
  attendanceLabel: {
    fontSize: 14,
    color: COLORS.grey[600],
    marginLeft: 4,
  },
  statisticsButtonContainer: {
    position: 'absolute',
    bottom: 16,
    left: 16,
    right: 16,
    alignItems: 'center',
    zIndex: 10,
  },
  statisticsButton: {
    width: '100%',
    borderRadius: 8,
    backgroundColor: COLORS.primary,
  },
  statisticsButtonLabel: {
    fontSize: 16,
    fontWeight: 'bold',
    color: COLORS.white,
  },
}); <|MERGE_RESOLUTION|>--- conflicted
+++ resolved
@@ -947,12 +947,6 @@
               </ScrollView>
               </View>
             </TouchableWithoutFeedback>
-<<<<<<< HEAD
-            </View>
-          </TouchableWithoutFeedback>
-        </Modal>
-    </View>
-=======
           </View>
         </TouchableWithoutFeedback>
       </Modal>
@@ -970,7 +964,6 @@
         </Button>
       </View>
     </SafeAreaView>
->>>>>>> feb1a930
   );
 };
 
